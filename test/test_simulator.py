import pytest
import numpy as np
import pandas as pd
from screenSim.simulator import Simulator

<<<<<<< HEAD
@pytest.fixture
def df() -> Simulator:
=======
# add more later 
# make it try many dataframes

@pytest.fixture
def df() -> pd.DataFrame:
>>>>>>> 6ebd5907
    return Simulator(num_genes = 10)
    
def test_genes(df):
    assert df.num_genes == 10

def test_fractions(df):
    assert df.fraction_enriched + df.fraction_depleted + df.fraction_NTC + df.fraction_normal == 1
     
def test_totals_array(df):
    for i in df.totals_array:
        assert (i < df.max_total) & (i > df.min_total)
    
def test_totals_array_2(df):
    assert len(df.totals_array) == df.num_control + df.num_treatment
    
def test_num_types(df):
    assert len(df.g_e) + len(df.g_d) + len(df.g_ntc) + len(df.g_n) == df.num_genes
    
def test_lambda(df): 
    for i in df.lam:
        assert (i > df.bounds[0]) & (i < df.bounds[1])

def test_control_sums(df):
    controls = df._setting_control_libraries()
    total = df.totals_array
    for i in range(len(controls)):
        assert abs((controls[i].sum() - total[i])/total[i]) < 0.05

def test_treatment_sums(df):
    treatments = df._setting_treatment_libraries()
    total = df.totals_array
    for i in range(len(treatments)):
        assert abs((treatments[i].sum() - total[-(i+1)])/total[-(i+1)]) < 0.05
        
def test_sgRNA_average(df):
    assert (np.mean(df.sgRNAs) - df.avg_num_sgRNAs)/df.avg_num_sgRNAs < 0.10
    

        
        
        
        
    
    
    

    
    
    <|MERGE_RESOLUTION|>--- conflicted
+++ resolved
@@ -3,16 +3,9 @@
 import pandas as pd
 from screenSim.simulator import Simulator
 
-<<<<<<< HEAD
+
 @pytest.fixture
 def df() -> Simulator:
-=======
-# add more later 
-# make it try many dataframes
-
-@pytest.fixture
-def df() -> pd.DataFrame:
->>>>>>> 6ebd5907
     return Simulator(num_genes = 10)
     
 def test_genes(df):
