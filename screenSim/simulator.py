--- conflicted
+++ resolved
@@ -4,7 +4,6 @@
 class Simulator:
     def __init__(
         self, 
-<<<<<<< HEAD
         num_genes: int = 20000, 
         avg_num_sgRNAs: int = 5,  
         num_control: int = 2, 
@@ -16,19 +15,6 @@
         fraction_depleted: float = 0.2,
         fraction_NTC: float = 0.2,
         type_dist: int = 2):
-=======
-        num_genes = 20000, 
-        avg_num_sgRNAs = 5,  
-        num_control = 2, 
-        num_treatment = 2,
-        min_total = 1000,
-        max_total = 100000,
-        total_NTCs = 1000,
-        fraction_enriched = 0.2,
-        fraction_depleted = 0.2,
-        fraction_NTC = 0.2,
-        type_dist = 2):
->>>>>>> ec7a27f5
 
         self.num_genes = num_genes
         self.avg_num_sgRNAs = avg_num_sgRNAs
@@ -48,19 +34,11 @@
         self._init_p()
         self._init_S()
 
-<<<<<<< HEAD
-
     def _init_count_totals(self):
         self.totals_array = np.random.randint(self.min_total, self.max_total, size = self.num_treatment + self.num_control)
      
 
     def _init_fractions(self, e: float, d: float, ntc: float):
-=======
-    def _init_count_totals(self):
-        self.totals_array = np.random.randint(self.min_total, self.max_total, size = self.num_treatment + self.num_control)
-
-    def _init_fractions(self, e, d, ntc):
->>>>>>> ec7a27f5
         total = e + d + ntc
 
         if ((total > 0.0) & (total <= 1.0)):
@@ -71,19 +49,11 @@
         else:
             raise Exception("Fractions total cannot exceed 1.") 
 
-<<<<<<< HEAD
-
-=======
->>>>>>> ec7a27f5
     def _init_num_sgRNAs(self):
         sgRNAs = np.random.normal(loc=self.avg_num_sgRNAs, scale=1, size=self.num_genes)
         sgRNAs = np.round(sgRNAs)
         self.sgRNAs = sgRNAs 
 
-<<<<<<< HEAD
-
-=======
->>>>>>> ec7a27f5
     def _split_genes(self):
         num_e = round(len(self.sgRNAs) * self.fraction_enriched)
         num_d = round(len(self.sgRNAs) * self.fraction_depleted)
@@ -95,8 +65,6 @@
         self.g_ntc = self.sgRNAs[num_e + num_d: num_e + num_d + num_ntc]
         self.g_n = self.sgRNAs[num_e + num_d + num_ntc: num_e + num_d + num_ntc + num_n]
 
-<<<<<<< HEAD
-
     def _init_lambda(self):
         self.lam = np.random.uniform(self.bounds[0], self.bounds[1], size = int(self.sgRNAs.sum()))
 
@@ -104,15 +72,6 @@
     def _init_p(self):
         self.p = np.random.random(size = int(self.sgRNAs.sum()))
 
-
-=======
-    def _init_lambda(self):
-        self.lam = np.random.uniform(self.bounds[0], self.bounds[1], size = int(self.sgRNAs.sum()))
-
-    def _init_p(self):
-        self.p = np.random.random(size = int(self.sgRNAs.sum()))
-
->>>>>>> ec7a27f5
     def _init_S(self):
         S = []
 
@@ -136,8 +95,6 @@
 
         self.S = S 
 
-<<<<<<< HEAD
-
     def _sgRNAs(self) -> list:
         return ["sgRNA_" + str(int(i)) for i in np.arange(self.sgRNAs.sum())]
 
@@ -148,26 +105,12 @@
 
     def _sum_array(self, index: int, lambdas: np.ndarray, p_array: np.ndarray) -> np.ndarray:
 
-=======
-    def _sgRNAs(self):
-        return ["sgRNA_" + str(int(i)) for i in np.arange(self.sgRNAs.sum())]
-
-    def _gene(self):
-        return ["gene_" + str(i) for i in np.arange(len(self.sgRNAs)) for n in np.arange(self.sgRNAs[i])]
-
-
-    def _sum_array(self, index, lambdas, p_array):
->>>>>>> ec7a27f5
         if self.type_dist == 1:
             a = [np.random.poisson(i, size=1) for i in lambdas]
         elif self.type_dist == 2:
             a = [np.random.negative_binomial(i, p, size=1) for i in lambdas for p in p_array]
         else:
-<<<<<<< HEAD
             raise Exception("Make sure to choose a distrubtion type from the available ints")
-=======
-            raise Exception("Make sure to choose a type from the available ints")
->>>>>>> ec7a27f5
 
         a = np.concatenate(a)
         a = a.astype(float)
@@ -177,12 +120,7 @@
 
         return a
 
-<<<<<<< HEAD
-
     def _setting_treatment_libraries(self) -> list:
-=======
-    def _setting_treatment_libraries(self):
->>>>>>> ec7a27f5
         treatment = [] 
 
         for i in np.arange(self.num_treatment):
@@ -190,9 +128,8 @@
 
         return treatment
 
-<<<<<<< HEAD
-
     def _setting_control_libraries(self) -> list:
+        
         control = [] 
 
         for i in np.arange(self.num_control):
@@ -206,20 +143,6 @@
 
 
     def _type_of_change(self) -> list:
-=======
-    def _setting_control_libraries(self):
-        control = [] 
-
-        for i in np.arange(self.num_control):
-            control.append(self._sum_array(-(i+1), self.lam, self.p))
-
-        return control     
-        
-    def _S_l(self):
-        return np.multiply(self.S, self.lam)
-
-    def _type_of_change(self):
->>>>>>> ec7a27f5
 
         type_of_change = []
 
@@ -232,23 +155,11 @@
 
         return type_of_change 
 
-<<<<<<< HEAD
-
     def sample(self, seed: int = 10) -> pd.DataFrame:
-=======
-    def sample(self, seed = 10):
->>>>>>> ec7a27f5
 
         # reorganize this to make code clearer
 
         np.random.seed(seed)
-<<<<<<< HEAD
-=======
-        # currently, every instance is initialized with lambda, sgRNA numbers, count totals, so 
-        # they are the same regardless of sample(). 
-        # the seed only keeps the setting libraries the same each time sample is called on the same object
-        # should that change so there is a seed for everything? 
->>>>>>> ec7a27f5
 
         sgRNA = pd.DataFrame({"sgRNAs": self._sgRNAs()})
         gene = pd.DataFrame({"gene": self._gene()})
@@ -259,9 +170,5 @@
         type_of_change = pd.DataFrame({"type": self._type_of_change()})
 
         result = pd.concat([sgRNA, gene, lam, S_lam, control, treatment, type_of_change], axis=1, join="inner")
-<<<<<<< HEAD
         
-=======
-
->>>>>>> ec7a27f5
         return result 